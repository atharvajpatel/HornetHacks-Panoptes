import math
import time
from typing import List, Optional
from threading import Lock
import socket
import json
import threading
<<<<<<< HEAD
from analyzeImage import xyz_cartesian
import argparse
=======
import argparse
from analyzeImage import xyz_cartesian
>>>>>>> cfaad6e0

class AirDefenseSystem:
    def __init__(self, name: str, x: float, y: float, yaw: float):
        self.name = name
        # Store original coordinates
        self.original_x = x
        self.original_y = y
        self.yaw = yaw  # Store yaw angle in radians
        
        # Calculate rotated coordinates using rotation matrix
        self.x = x * math.cos(yaw) - y * math.sin(yaw)
        self.y = x * math.sin(yaw) + y * math.cos(yaw)
        
        self.latitude = None
        self.longitude = None
        self.radius = 25.0

    def __str__(self) -> str:
        if self.latitude is None or self.longitude is None:
            return (f"{self.name} at original coordinates ({self.original_x}, {self.original_y}), "
                   f"rotated coordinates ({self.x:.2f}, {self.y:.2f}), "
                   f"yaw {math.degrees(self.yaw):.2f}°, "
                   f"global coordinates not yet calculated, "
                   f"with radius {self.radius}")
        return (f"{self.name} at original coordinates ({self.original_x}, {self.original_y}), "
               f"rotated coordinates ({self.x:.2f}, {self.y:.2f}), "
               f"yaw {math.degrees(self.yaw):.2f}°, "
               f"global coordinates ({self.latitude:.6f}, {self.longitude:.6f}) "
               f"with radius {self.radius}")

    def update_global_coordinates(self, drone_lat: float, drone_lon: float):
        """
        Calculate global coordinates (lat/lon) based on rotated local Cartesian coordinates
        relative to the drone's position.
        
        Uses the haversine formula in reverse to calculate new coordinates.
        """
        # Earth's radius in the same units as x and y (assuming kilometers)
        EARTH_RADIUS = 6371.0
        
        # Use rotated coordinates for calculations
        distance = math.sqrt(self.x**2 + self.y**2)
        # Calculate bearing (clockwise from north)
        bearing = math.degrees(math.atan2(self.x, self.y)) % 360
        
        # Convert drone's lat/lon to radians
        lat1 = math.radians(drone_lat)
        lon1 = math.radians(drone_lon)
        
        # Convert bearing to radians
        bearing_rad = math.radians(bearing)
        
        # Convert distance to angular distance
        angular_distance = distance / EARTH_RADIUS
        
        # Calculate new latitude
        lat2 = math.asin(
            math.sin(lat1) * math.cos(angular_distance) +
            math.cos(lat1) * math.sin(angular_distance) * math.cos(bearing_rad)
        )
        
        # Calculate new longitude
        lon2 = lon1 + math.atan2(
            math.sin(bearing_rad) * math.sin(angular_distance) * math.cos(lat1),
            math.cos(angular_distance) - math.sin(lat1) * math.sin(lat2)
        )
        
        # Convert back to degrees
        self.latitude = math.degrees(lat2)
        self.longitude = math.degrees(lon2)

class Drone:
    def __init__(self, name: str, latitude: float = 0.0, longitude: float = 0.0, yaw: float = 0.0):
        self.name = name
        self.latitude = latitude
        self.longitude = longitude
        self.yaw = yaw
        self.position_lock = Lock()
        self.bearing_to_nearest: Optional[float] = None
        self.nearest_ads: Optional[AirDefenseSystem] = None
        self.distance_to_danger: Optional[float] = None
        self.x = 0.0
        self.y = 0.0

    def update_position(self, new_lat: float, new_lon: float, new_yaw: float) -> None:
        """Updates the drone's position in a thread-safe manner."""
        with self.position_lock:
            self.latitude = new_lat
            self.longitude = new_lon
            self.yaw = new_yaw

    def _calculate_distance_and_bearing(self, ads: AirDefenseSystem) -> tuple[float, float]:
        """Calculates distance to danger zone edge and bearing using rotated coordinates."""
        # Calculate total distance using rotated Cartesian coordinates
        total_distance = math.sqrt(ads.x**2 + ads.y**2)
        
        # Calculate distance to danger zone by subtracting radius
        distance_to_danger = total_distance - ads.radius
        
        # Calculate bearing using arctangent of rotated local coordinates
        bearing = math.degrees(math.atan2(ads.x, ads.y)) % 360
        
        return distance_to_danger, bearing

    def assess_threats(self, defense_systems: List[AirDefenseSystem]) -> dict:
        """Assesses all threats and updates drone's bearing to nearest threat."""
        threat_assessment = {}
        closest_distance = float('inf')
        
        for ads in defense_systems:
            # Update ADS global coordinates based on drone's position
            ads.update_global_coordinates(self.latitude, self.longitude)
            
            distance_to_danger, bearing = self._calculate_distance_and_bearing(ads)
            
            if distance_to_danger < closest_distance:
                closest_distance = distance_to_danger
                self.bearing_to_nearest = bearing
                self.nearest_ads = ads
                self.distance_to_danger = distance_to_danger
            
            threat_assessment[ads.name] = {
                "distance_to_danger": distance_to_danger,
                "bearing": bearing,
                "status": True if distance_to_danger < 0 else False,
                "ads_latitude": ads.latitude,
                "ads_longitude": ads.longitude,
                "original_x": ads.original_x,
                "original_y": ads.original_y,
                "rotated_x": ads.x,
                "rotated_y": ads.y,
                "yaw_degrees": math.degrees(ads.yaw)
            }
        
        return dict(sorted(
            threat_assessment.items(),
            key=lambda x: x[1]["distance_to_danger"]
        ))

    @staticmethod
    def get_cardinal_direction(bearing: float) -> str:
        """Converts bearing to cardinal direction."""
        if 337.5 <= bearing <= 360 or 0 <= bearing < 22.5:
            return "N"
        elif 22.5 <= bearing < 67.5:
            return "NE"
        elif 67.5 <= bearing < 112.5:
            return "E"
        elif 112.5 <= bearing < 157.5:
            return "SE"
        elif 157.5 <= bearing < 202.5:
            return "S"
        elif 202.5 <= bearing < 247.5:
            return "SW"
        elif 247.5 <= bearing < 292.5:
            return "W"
        elif 292.5 <= bearing < 337.5:
            return "NW"

class DefenseMap:
    def __init__(self, host='0.0.0.0', port=12345):
        self.defense_systems: List[AirDefenseSystem] = []
        self.drones: List[Drone] = []
        self.socket_host = host
        self.socket_port = port
        self.running = True

    def add_defense_system(self, name: str, x: float, y: float, yaw: float) -> None:
        """Adds a new air defense system to the map using local coordinates and yaw angle."""
        ads = AirDefenseSystem(name, x, y, yaw)
        self.defense_systems.append(ads)
        print(f"Added new defense system: {ads}")

    def add_drone(self, name: str, latitude: float = 0.0, longitude: float = 0.0) -> None:
        """Adds a new drone to the map."""
        drone = Drone(name, latitude, longitude)
        self.drones.append(drone)
        print(f"Added new drone: {drone.name} at ({latitude}, {longitude})")

    def start_socket_server(self):
        server_socket = socket.socket(socket.AF_INET, socket.SOCK_STREAM)
        server_socket.setsockopt(socket.SOL_SOCKET, socket.SO_REUSEADDR, 1)
        server_socket.bind((self.socket_host, self.socket_port))
        server_socket.listen(5)
        print(f"Socket server listening on {self.socket_host}:{self.socket_port}")
        
        while self.running:
            try:
                client_socket, address = server_socket.accept()
                print(f"Connection from {address}")
                client_thread = threading.Thread(target=self.handle_client, args=(client_socket,))
                client_thread.start()
            except Exception as e:
                print(f"Error accepting connection: {e}")

    def handle_client(self, client_socket):
        """Handles incoming data from a connected client."""
        buffer = ""
        while self.running:
            try:
                data = client_socket.recv(1024).decode('utf-8')
                if not data:
                    break

                buffer += data
                while '\n' in buffer:
                    line, buffer = buffer.split('\n', 1)
                    try:
                        # Parse the JSON data
                        position_data = json.loads(line)
                        
                        # Expect [latitude, longitude, yaw]
                        if len(position_data) == 3:
                            lat, lon, yaw = position_data
                            
                            # Update all drones (you might want to modify this to update specific drones)
                            for drone in self.drones:
                                drone.update_position(lat, lon, yaw)
                                
                                # Get and print threat assessment
                                threats = drone.assess_threats(self.defense_systems)
                                self.print_threat_assessment(drone, threats)
                        
                    except json.JSONDecodeError as e:
                        print(f"Error decoding JSON: {e}")
                        continue
                    
            except Exception as e:
                print(f"Error handling client data: {e}")
                break

        client_socket.close()

    def print_threat_assessment(self, drone, threats):
        """Prints the current threat assessment."""
        print(f"\nDrone {drone.name} Position: ({drone.latitude:.6f}, {drone.longitude:.6f}, {drone.yaw:.2f}°)")
        print("\nThreat Assessment:")
        for threat_name, data in threats.items():
            print(f"{threat_name}:")
            print(f"  Original Coordinates (x,y): ({data['original_x']:.2f}, {data['original_y']:.2f})")
            print(f"  Rotated Coordinates (x,y): ({data['rotated_x']:.2f}, {data['rotated_y']:.2f})")
            print(f"  Yaw Angle: {data['yaw_degrees']:.2f}°")
            print(f"  Calculated Global Position: ({data['ads_latitude']:.6f}, {data['ads_longitude']:.6f})")
            print(f"  Distance To Danger Zone: {data['distance_to_danger']:.2f} Units")
            print(f"  Bearing: {data['bearing']:.2f}° ({Drone.get_cardinal_direction(data['bearing'])})")
            print("  Status: INSIDE DANGER ZONE!" if data['status'] else "  Status: OUTSIDE DANGER ZONE!")

def main():
    parser = argparse.ArgumentParser(description="Defense Map Server")
    parser.add_argument('--host', default='0.0.0.0', help='Host to bind the server to')
    parser.add_argument('--port', type=int, default=12345, help='Port to listen on')
    args = parser.parse_args()

    defense_map = DefenseMap(host=args.host, port=args.port)
    
    # Add initial defense systems with local Cartesian coordinates and yaw angles
    defense_map.add_defense_system("SAM Site Alpha", xyz_cartesian[0], xyz_cartesian[1], math.radians(45))  # 45° rotation
    # Add drones
    defense_map.add_drone("Drone-1")
    defense_map.add_drone("Drone-2", 34.0, -118.0)
    
    # Start the socket server
    try:
        defense_map.start_socket_server()
    except KeyboardInterrupt:
        print("\nShutting down...")
        defense_map.running = False

if __name__ == "__main__":
    main()<|MERGE_RESOLUTION|>--- conflicted
+++ resolved
@@ -5,13 +5,10 @@
 import socket
 import json
 import threading
-<<<<<<< HEAD
 from analyzeImage import xyz_cartesian
 import argparse
-=======
 import argparse
 from analyzeImage import xyz_cartesian
->>>>>>> cfaad6e0
 
 class AirDefenseSystem:
     def __init__(self, name: str, x: float, y: float, yaw: float):
